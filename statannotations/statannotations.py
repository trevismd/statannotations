import matplotlib.pyplot as plt
import matplotlib.transforms as mtransforms
import numpy as np
import pandas as pd
import seaborn as sns
from matplotlib import lines
from matplotlib.collections import PathCollection
from matplotlib.font_manager import FontProperties
<<<<<<< HEAD
from matplotlib.patches import Rectangle
=======
>>>>>>> be7f1e39

from statannotations.format_annotations import pval_annotation_text, simple_text
from statannotations.stats.ComparisonsCorrection import ComparisonsCorrection
from statannotations.stats.StatResult import StatResult
from statannotations.stats.tests import stat_test, IMPLEMENTED_TESTS
from statannotations.stats.utils import assert_valid_correction_name
from statannotations.utils import assert_is_in, remove_null, \
    check_order_box_pairs_in_data

DEFAULT = object()


# noinspection PyProtectedMember
def add_stat_annotation(ax, plot='boxplot', data=None, x=None, y=None,
                        hue=None, units=None, order=None, hue_order=None,
                        box_pairs=None, width=0.8, perform_stat_test=True,
                        pvalues=None, test_short_name=None, test=None,
                        text_format='star', pvalue_format_string=DEFAULT,
                        text_annot_custom=None, loc='inside',
                        show_test_name=True, pvalue_thresholds=DEFAULT,
                        stats_params: dict = None,
                        comparisons_correction='bonferroni',
                        num_comparisons='auto', use_fixed_offset=False,
                        line_offset_to_box=None, line_offset=None,
                        line_height=0.02, text_offset=1, color='0.2',
                        linewidth=1.5, fontsize='medium', verbose=1):

    """
    Optionally computes statistical test between pairs of data series, and add statistical annotation on top
    of the boxes/bars. The same exact arguments `data`, `x`, `y`, `hue`, `order`, `width`,
    `hue_order` (and `units`) as in the seaborn boxplot/barplot function must be passed to this function.

    This function works in one of the two following modes:
    a) `perform_stat_test` is True: statistical test as given by argument `test` is performed.
       The `test_short_name` argument can be used to customize what appears before the pvalues
    b) `perform_stat_test` is False: no statistical test is performed, list of custom p-values `pvalues` are
       used for each pair of boxes. The `test_short_name` argument is then used as the name of the
       custom statistical test.

    :param plot: type of the plot, one of 'boxplot' or 'barplot'.
    :param data: seaborn  plot's data
    :param x: seaborn plot's x
    :param y: seaborn plot's y
    :param hue: seaborn plot's hue
    :param order: seaborn plot's order
    :param hue_order: seaborn plot's hue_order
    :param width: seaborn plot's width
    :param line_height: in axes fraction coordinates
    :param text_offset: in points
    :param box_pairs: can be of either form:
        For non-grouped boxplot: `[(cat1, cat2), (cat3, cat4)]`.
        For boxplot grouped by hue: `[((cat1, hue1), (cat2, hue2)), ((cat3, hue3), (cat4, hue4))]`
    :param test_short_name:
        How the test name should show on the plot, if show_test_name is True
        (default). Default is the full test name
    :param pvalue_format_string: defaults to `"{.3e}"`
    :param pvalue_thresholds: list of lists, or tuples.
        Default is:
        For "star" text_format: `[[1e-4, "****"], [1e-3, "***"], [1e-2, "**"], [0.05, "*"], [1, "ns"]]`.
        For "simple" text_format : `[[1e-5, "1e-5"], [1e-4, "1e-4"], [1e-3, "0.001"], [1e-2, "0.01"], [5e-2, "0.05"]]`
    :param pvalues: list or array of p-values for each box pair comparison.
    :param stats_params: Parameters for statistical test functions.
    :param comparisons_correction: Method for multiple comparisons correction.
        One of `statsmodel` `multipletests` methods (w/ default FWER), or a ComparisonCorrection instance.
    :param num_comparisons: Override number of comparisons otherwise calculated with number of box_pairs
    """

    def find_x_position_box(b_plotter, box_name):
        """
        box_name can be either a name "cat" or a tuple ("cat", "hue")
        """
        if b_plotter.plot_hues is None:
            cat = box_name
            hue_offset = 0
        else:
            cat = box_name[0]
            hue_level = box_name[1]
            hue_offset = b_plotter.hue_offsets[
                b_plotter.hue_names.index(hue_level)]

        group_pos = b_plotter.group_names.index(cat)
        box_pos = group_pos + hue_offset
        return box_pos

    def get_xpos_location(pos, xranges):
        """
        Finds the x-axis location of a categorical variable
        """
        for xrange in xranges:
            if (pos >= xrange[0]) & (pos <= xrange[1]):
                return xrange[2]

    def generate_ymaxes(box_plotter, box_names, data_to_ax):
        """
        given box plotter and the names of two categorical variables,
        returns highest y point drawn between those two variables before
        annotations.

        The highest data point is often not the highest item drawn 
        (eg, error bars and/or bar charts).
        """
        xpositions = {
            np.round(find_x_position_box(box_plotter, box_name), 1): box_name
            for box_name in box_names}
        ymaxes = {name: 0 for name in box_names}

        for child in ax.get_children():
            if ((type(child) == PathCollection)
                    and len(child.properties()['offsets'])):

                ymax = child.properties()['offsets'][:, 1].max()
                xpos = float(np.round(np.nanmean(
                    child.properties()['offsets'][:, 0]), 1))

                xname = xpositions[xpos]
                ypos = data_to_ax.transform((0, ymax))[1]
                if ypos > ymaxes[xname]:
                    ymaxes[xname] = ypos

            elif (type(child) == lines.Line2D) or (type(child) == Rectangle):
                xunits = (max(list(xpositions.keys())) + 1) / len(xpositions)
                xranges = {(pos - xunits / 2, pos + xunits / 2, pos): box_name
                           for pos, box_name in xpositions.items()}
                box = ax.transData.inverted().transform(
                    child.get_window_extent(fig.canvas.get_renderer()))

                if (box[:, 0].max() - box[:, 0].min()) > 1.1 * xunits:
                    continue
                raw_xpos = np.round(box[:, 0].mean(), 1)
                xpos = get_xpos_location(raw_xpos, xranges)
                if xpos not in xpositions:
                    continue
                xname = xpositions[xpos]
                ypos = box[:, 1].max()
                ypos = data_to_ax.transform((0, ypos))[1]
                if ypos > ymaxes[xname]:
                    ymaxes[xname] = ypos
        return ymaxes

    def get_box_data(b_plotter, box_name):
        """
        box_name can be either a name "cat" or a tuple ("cat", "hue")

        Here we really have to duplicate seaborn code, because there is not
        direct access to the box_data in the BoxPlotter class.
        """
        cat = b_plotter.plot_hues is None and box_name or box_name[0]

        index = b_plotter.group_names.index(cat)
        group_data = b_plotter.plot_data[index]

        if b_plotter.plot_hues is None:
            # Draw a single box or a set of boxes
            # with a single level of grouping
            box_data = remove_null(group_data)
        else:
            hue_level = box_name[1]
            hue_mask = b_plotter.plot_hues[index] == hue_level
            box_data = remove_null(group_data[hue_mask])

        return box_data

    # Set default values if necessary
    if pvalue_format_string is DEFAULT:
        pvalue_format_string = '{:.3e}'
        simple_format_string = '{:.2f}'
    else:
        simple_format_string = pvalue_format_string

    if pvalue_thresholds is DEFAULT:
        if text_format == "star":
            pvalue_thresholds = [[1e-4, "****"], [1e-3, "***"],
                                 [1e-2, "**"], [0.05, "*"], [1, "ns"]]
        else:
            pvalue_thresholds = [[1e-5, "1e-5"], [1e-4, "1e-4"],
                                 [1e-3, "0.001"], [1e-2, "0.01"],
                                 [5e-2, "0.05"], [1, "ns"]]

    if stats_params is None:
        stats_params = dict()

    fig = plt.gcf()

    # Validate arguments
    check_order_box_pairs_in_data(data, x, box_pairs, order, hue, hue_order)

    if perform_stat_test:
        if test is None:
            raise ValueError("If `perform_stat_test` is True, `test` must be specified.")
        if pvalues is not None or test_short_name is not None:
            raise ValueError("If `perform_stat_test` is True, custom `pvalues` "
                             "or `test_short_name` must be `None`.")

        if test not in IMPLEMENTED_TESTS:
            raise ValueError("test value should be one of the following: {}."
                             .format(', '.join(IMPLEMENTED_TESTS)))
    else:
        if pvalues is None:
            raise ValueError("If `perform_stat_test` is False, custom `pvalues` must be specified.")
        if test is not None:
            raise ValueError("If `perform_stat_test` is False, `test` must be None.")
        if len(pvalues) != len(box_pairs):
            raise ValueError("`pvalues` should be of the same length as `box_pairs`.")

    if text_annot_custom is not None and len(text_annot_custom) != len(box_pairs):
        raise ValueError("`text_annot_custom` should be of same length as `box_pairs`.")

    assert_is_in(
        loc, ['inside', 'outside'], label='argument `loc`'
    )
    assert_is_in(
        text_format,
        ['full', 'simple', 'star'],
        label='argument `text_format`'
    )

    # Comparisons correction
    if comparisons_correction is None:
        pass
    elif isinstance(comparisons_correction, str):
        assert_valid_correction_name(comparisons_correction)
        comparisons_correction = ComparisonsCorrection(comparisons_correction)
    elif not(isinstance(comparisons_correction, ComparisonsCorrection)):
        raise ValueError("comparisons_correction must be a statmodels "
                         "method name or a ComparisonCorrection instance")

    if verbose >= 1 and text_format == 'star':
        print("p-value annotation legend:")
        pvalue_thresholds = pd.DataFrame(pvalue_thresholds).sort_values(by=0, ascending=False).values
        for i in range(0, len(pvalue_thresholds)):
            if i < len(pvalue_thresholds) - 1:
                print('{}: {:.2e} < p <= {:.2e}'.format(pvalue_thresholds[i][1],
                                                        pvalue_thresholds[i + 1][0],
                                                        pvalue_thresholds[i][0]))
            else:
                print('{}: p <= {:.2e}'.format(pvalue_thresholds[i][1], pvalue_thresholds[i][0]))
        print()

    #  Generate coordinate transformation functions
    def get_transform_func(ax, kind):
        """
        Given an axis object, returns one of three possible transformation
        functions to move between coordinate systems, depending on the value of kind:
        'data_to_ax': converts data coordinates to axes coordinates
        'ax_to_data': converts axes coordinates to data coordinates
        'pix_to_ax': converts pixel coordinates to axes coordinates
        'all': return tuple of all three

        This function should be called whenever axes limits are altered.
        """
        if kind == 'pix_to_ax':
            return ax.transAxes.inverted()

        data_to_ax = ax.transData + ax.get_xaxis_transform().inverted()
        if kind == 'data_to_ax':
            return data_to_ax
        elif kind == 'ax_to_data':
            return data_to_ax.inverted()
        elif kind == 'all':
            return data_to_ax, data_to_ax.inverted(), ax.transAxes.inverted()

    # while by default matplotlib works in data coordinates,
    # we will work in axes coordinates on the y axis to allow for
    # consistency between different y scales (log, etc)
    data_to_ax, ax_to_data, pix_to_ax = get_transform_func(ax, 'all')

    orig_ylim = ax.get_ylim()
    ylim = (0, 1)

    if line_offset is None:
        if loc == 'inside':
            line_offset = 0.05
            if line_offset_to_box is None:
                line_offset_to_box = 0.06
        # 'outside', see valid_list
        else:
            line_offset = 0.03
            if line_offset_to_box is None:
                line_offset_to_box = line_offset
    else:
        if loc == 'inside':
            if line_offset_to_box is None:
                line_offset_to_box = 0.06
        elif loc == 'outside':
            line_offset_to_box = line_offset
    y_offset = line_offset
    y_offset_to_box = line_offset_to_box

    if plot == 'boxplot':
        # Create the same plotter object as seaborn's boxplot
        box_plotter = sns.categorical._BoxPlotter(
            x, y, hue, data, order, hue_order, orient=None, width=width,
            color=None, palette=None, saturation=.75, dodge=True, fliersize=5,
            linewidth=None)

    elif plot == 'barplot':
        # Create the same plotter object as seaborn's barplot
        box_plotter = sns.categorical._BarPlotter(
            x, y, hue, data, order, hue_order,
            estimator=np.mean, ci=95, n_boot=1000, units=units,
            orient=None, color=None, palette=None, saturation=.75, seed=None,
            errcolor=".26", errwidth=None, capsize=None, dodge=True)

    else:
        raise NotImplementedError("Only boxplots and barplots are supported.")

    # Build the list of box data structures with the x and ymax positions
    group_names = box_plotter.group_names
    hue_names = box_plotter.hue_names
    if box_plotter.plot_hues is None:
        box_names = group_names
        labels = box_names
    else:
        box_names = [(group_name, hue_name) for group_name in group_names
                     for hue_name in hue_names]
        labels = ['{}_{}'.format(group_name, hue_name)
                  for (group_name, hue_name) in box_names]

    ymaxes = generate_ymaxes(box_plotter, box_names, data_to_ax)

    box_structs = [
        {
            'box':      box_names[i],
            'label':    labels[i],
            'x':        find_x_position_box(box_plotter, box_names[i]),
            'box_data': get_box_data(box_plotter, box_names[i]),
            'ymax':     ymaxes[box_names[i]]
        } for i in range(len(box_names))]

    # Sort the box data structures by position along the x axis
    box_structs = sorted(box_structs, key=lambda a: a['x'])
    # Add the index position in the list of boxes along the x axis
    box_structs = [dict(box_struct, xi=i)
                   for i, box_struct in enumerate(box_structs)]
    # Same data structure list with access key by box name
    box_structs_dic = {box_struct['box']: box_struct
                       for box_struct in box_structs}

    # Build the list of box data structure pairs
    box_struct_pairs = []
    for i_box_pair, (box1, box2) in enumerate(box_pairs):
        valid = box1 in box_names and box2 in box_names
        if not valid:
            raise ValueError("box_pairs contains an invalid box pair.")

        # i_box_pair will keep track of the original order of the box pairs.
        box_struct1 = dict(box_structs_dic[box1], i_box_pair=i_box_pair)
        box_struct2 = dict(box_structs_dic[box2], i_box_pair=i_box_pair)
        if box_struct1['x'] <= box_struct2['x']:
            pair = (box_struct1, box_struct2)
        else:
            pair = (box_struct2, box_struct1)
        box_struct_pairs.append(pair)

    # Draw first the annotations with the shortest between-boxes distance, in order to reduce
    # overlapping between annotations.
    box_struct_pairs = sorted(box_struct_pairs,
                              key=lambda a: abs(a[1]['x'] - a[0]['x']))

    # Build array that contains the x and y_max position of the highest annotation or box data at
    # a given x position, and also keeps track of the number of stacked annotations.
    # This array will be updated when a new annotation is drawn.
    y_stack_arr = np.array([[box_struct['x'] for box_struct in box_structs],
                            [box_struct['ymax'] for box_struct in box_structs],
                            [0 for _ in range(len(box_structs))]])
    if loc == 'outside':
        y_stack_arr[1, :] = ylim[1]
    ann_list = []
    test_result_list = []
    ymaxs = []
    y_stack = []

    # fetch results of all tests
    for box_struct1, box_struct2 in box_struct_pairs:
        box1 = box_struct1['box']
        box2 = box_struct2['box']
        box_data1 = box_struct1['box_data']
        box_data2 = box_struct2['box_data']
        i_box_pair = box_struct1['i_box_pair']

        if perform_stat_test:
            result = stat_test(
                box_data1,
                box_data2,
                test,
                comparisons_correction=comparisons_correction,
                num_comparisons=(num_comparisons if num_comparisons != "auto"
                                 else len(box_struct_pairs)),
                verbose=verbose,
                alpha=pvalue_thresholds[-2][0],
                **stats_params
            )
        else:
            test_short_name = test_short_name if test_short_name is not None else ''
            result = StatResult(
                'Custom statistical test',
                test_short_name,
                None,
                None,
                pval=pvalues[i_box_pair],
                alpha=pvalue_thresholds[-2][0]
            )
        result.box1 = box1
        result.box2 = box2

        test_result_list.append(result)

    # Perform other types of correction methods for multiple testing
    if comparisons_correction is not None:
        corr_name = comparisons_correction.name

        # If correction is applied to a set of pvalues
        if comparisons_correction.type == 1:
            original_pvalues = [result.pval for result in test_result_list]

            significant_pvalues = comparisons_correction(original_pvalues)

            for is_significant, result in zip(significant_pvalues,
                                              test_result_list):
                result.correction_method = corr_name
                result.corrected_significance = is_significant

        # If correction is applied per pvalue, just compare with alpha
        else:
            alpha = comparisons_correction.alpha
            for result in test_result_list:
                result.correction_method = corr_name
                result.corrected_significance = (
                        result.pval < alpha
                        or np.isclose(result.pval, alpha))

    # Then annotate
    for box_structs, result in zip(box_struct_pairs, test_result_list):
        x1 = box_structs[0]['x']
        x2 = box_structs[1]['x']
        xi1 = box_structs[0]['xi']
        xi2 = box_structs[1]['xi']
        label1 = box_structs[0]['label']
        label2 = box_structs[1]['label']

        i_box_pair = box_structs[0]['i_box_pair']
        if verbose >= 1:
            print(f"{label1} v.s. {label2}: {result.formatted_output}")

        if text_annot_custom is not None:
            text = text_annot_custom[i_box_pair]
        else:
            if text_format == 'full':
                text = "{} p = {}{}".format('{}', pvalue_format_string, '{}').format(
                    result.test_short_name, result.pval, result.significance_suffix)
            elif text_format == 'star':
                text = pval_annotation_text(result, pvalue_thresholds)
            elif text_format == 'simple':
                if show_test_name:
                    test_short_name = show_test_name and test_short_name or test
                else:
                    test_short_name = ""
                text = simple_text(result, simple_format_string,
                                   pvalue_thresholds, test_short_name)
            else:  # None:
                text = None

        # Find y maximum for all the y_stacks *in between* the box1 and the box2
        i_ymax_in_range_x1_x2 = xi1 + np.nanargmax(
            y_stack_arr[1, np.where((x1 <= y_stack_arr[0, :])
                                    & (y_stack_arr[0, :] <= x2))])
        ymax_in_range_x1_x2 = y_stack_arr[1, i_ymax_in_range_x1_x2]

        yref = ymax_in_range_x1_x2
        yref2 = yref

        # Choose the best offset depending on whether there is an annotation below
        # at the x position in the range [x1, x2] where the stack is the highest
        if y_stack_arr[2, i_ymax_in_range_x1_x2] == 0:
            # there is only a box below
            offset = y_offset_to_box
        else:
            # there is an annotation below
            offset = y_offset
        y = yref2 + offset
        h = line_height

        # Determine lines in axes coordinates
        ax_line_x, ax_line_y = [x1, x1, x2, x2], [y, y + h, y + h, y]
        # Then transform the resulting points from axes coordinates to data coordinates
        points = [ax_to_data.transform((x, y)) for x, y in zip(ax_line_x, ax_line_y)]
        line_x, line_y = [x for x,y in points], [y for x, y in points]


        if loc == 'inside':
            ax.plot(line_x, line_y, lw=linewidth, c=color)
        elif loc == 'outside':
            line = lines.Line2D(line_x, line_y, lw=linewidth, c=color,
                                transform=ax.transData)
            line.set_clip_on(False)
            ax.add_line(line)

        if text is not None:
            ann = ax.annotate(
                text, xy=(np.mean([x1, x2]), line_y[2]),
                xytext=(0, text_offset), textcoords='offset points',
                xycoords='data', ha='center', va='bottom',
                fontsize=fontsize, clip_on=False, annotation_clip=False)
            ann_list.append(ann)

            plt.draw()
            ax.set_ylim(orig_ylim)
            data_to_ax, ax_to_data, pix_to_ax = get_transform_func(ax, 'all')

            y_top_annot = None
            got_mpl_error = False
            if not use_fixed_offset:
                try:
                    bbox = ann.get_window_extent()
                    bbox_ax = bbox.transformed(pix_to_ax)
                    y_top_annot = bbox_ax.ymax
                except RuntimeError:
                    got_mpl_error = True

            if use_fixed_offset or got_mpl_error:
                if verbose >= 1:
                    print("Warning: cannot get the text bounding box. Falling "
                          "back to a fixed y offset. Layout may be not optimal.")

                # We will apply a fixed offset in points,
                # based on the font size of the annotation.
                fontsize_points = FontProperties(size='medium').get_size_in_points()
                offset_trans = mtransforms.offset_copy(
                    ax.transAxes, fig=fig, x=0,
                    y=1.0 * fontsize_points + text_offset, units='points')
                y_top_display = offset_trans.transform((0, y + h))
                y_top_annot = ax.transAxes.inverted().transform(y_top_display)[1]
        else:
            y_top_annot = y + h

        # remark: y_stack is not really necessary if we have the stack_array
        y_stack.append(y_top_annot)
        ymaxs.append(max(y_stack))

        # Fill the highest y position of the annotation into the y_stack array
        # for all positions in the range x1 to x2
        y_stack_arr[1,
                    (x1 <= y_stack_arr[0, :])
                    & (y_stack_arr[0, :] <= x2)] = y_top_annot
        # Increment the counter of annotations in the y_stack array
        y_stack_arr[2, xi1:xi2 + 1] = y_stack_arr[2, xi1:xi2 + 1] + 1

    y_stack_max = max(y_stack_arr[1, :])

    # reset transformation
    ax_to_data = get_transform_func(ax, 'ax_to_data')
    ylims = ([(0, ylim[0]), (0, max(1.03 * y_stack_max, ylim[1]))]
             if loc == 'inside'
             else [(0, ylim[0]), (0, ylim[1])])  # outside

    ax.set_ylim(ax_to_data.transform(ylims)[:, 1])
    return ax, test_result_list<|MERGE_RESOLUTION|>--- conflicted
+++ resolved
@@ -6,10 +6,7 @@
 from matplotlib import lines
 from matplotlib.collections import PathCollection
 from matplotlib.font_manager import FontProperties
-<<<<<<< HEAD
 from matplotlib.patches import Rectangle
-=======
->>>>>>> be7f1e39
 
 from statannotations.format_annotations import pval_annotation_text, simple_text
 from statannotations.stats.ComparisonsCorrection import ComparisonsCorrection
@@ -108,7 +105,7 @@
         returns highest y point drawn between those two variables before
         annotations.
 
-        The highest data point is often not the highest item drawn 
+        The highest data point is often not the highest item drawn
         (eg, error bars and/or bar charts).
         """
         xpositions = {
@@ -496,8 +493,7 @@
         ax_line_x, ax_line_y = [x1, x1, x2, x2], [y, y + h, y + h, y]
         # Then transform the resulting points from axes coordinates to data coordinates
         points = [ax_to_data.transform((x, y)) for x, y in zip(ax_line_x, ax_line_y)]
-        line_x, line_y = [x for x,y in points], [y for x, y in points]
-
+        line_x, line_y = [x for x, y in points], [y for x, y in points]
 
         if loc == 'inside':
             ax.plot(line_x, line_y, lw=linewidth, c=color)
